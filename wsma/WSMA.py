# -*- coding: utf-8 -*-

"""
WSMA 

The Web Services Management Agent (WSMA) defines a mechanism through which a
network device can be managed, configuration data information can be
retrieved, and new configuration data can be uploaded and manipulated. WSMA
uses Extensible Markup Language (XML)-based data encoding, that is transported
by the Simple Object Access Protocol (SOAP), for the configuration data and
protocol messages. 

<<<<<<< HEAD
Reference:
http://www.cisco.com/c/en/us/td/docs/ios/netmgmt/configuration/guide/Convert/WSMA/nm_cfg_wsma.html

=======
References:

WSMA Configuration Guide, Cisco IOS Release 15.1M
http://www.cisco.com/c/en/us/td/docs/ios/netmgmt/configuration/guide/Convert/WSMA/nm_cfg_wsma.html

Cisco IOS Web Services Management Agent Command Reference
http://www.cisco.com/c/en/us/td/docs/ios-xml/ios/wsma/command/wsma-cr-book/wsma-cr-a1.html

WSMA SDK / PDF:
https://developer.cisco.com/fileMedia/download/3d65c079-122e-4702-a1ee-233cdf565cb1

Cisco IOS XML-PI Command Reference
http://www.cisco.com/c/en/us/td/docs/ios-xml/ios/xmlpi/command/xmlpi-cr-book/xmlpi-cr-p1.html

CISCO IOS XML RULE EDITOR USER GUIDE
https://developer.cisco.com/fileMedia/download/c3c98397-5204-4ae6-8678-782239d05ce8
>>>>>>> 311c08ba
"""


from __future__ import print_function
from abc import ABCMeta, abstractmethod
import requests
from requests.exceptions import ConnectionError
from ssl import SSLError
from jinja2 import Template
from xml.dom.minidom import parseString
from xml.parsers.expat import ExpatError
import xmltodict
import json
import time
import paramiko
import socket
import logging


__author__ = 'aradford1'


class _Schema(object):

    def __init__(self):
        """

        :rtype : basestring
        """
        self.begin_schema = """<?xml version="1.0" encoding="UTF-8"?>
            <SOAP:Envelope xmlns:SOAP="http://schemas.xmlsoap.org/soap/envelope/"
            xmlns:SOAP-ENC="http://schemas.xmlsoap.org/soap/encoding/"
            xmlns:xsd="http://www.w3.org/2001/XMLSchema"
            xmlns:xsi="http://www.w3.org/2001/XMLSchema-instance">
            <SOAP:Header>
              <wsse:Security xmlns:wsse="http://schemas.xmlsoap.org/ws/2002/04/secext"  SOAP:mustUnderstand="false">
                  <wsse:UsernameToken>
                     <wsse:Username>{{Username}}</wsse:Username>
                     <wsse:Password>{{Password}}</wsse:Password>
                   </wsse:UsernameToken>
            </wsse:Security>
            </SOAP:Header>
             <SOAP:Body> """

        self.end_schema = """  </request>
                 </SOAP:Body>
                </SOAP:Envelope>"""


class _ExecTemplate(_Schema):

    def __init__(self):
        """

        :type self: object
        """
        _Schema.__init__(self)
        self.body = """<request xmlns="urn:cisco:wsma-exec"
                correlator="{{CORRELATOR}}">
               <execCLI maxWait="PT{{TIMEOUT}}S" xsd="false" {{FORMAT}}>
                <cmd>{{EXEC_CMD}}</cmd>
               </execCLI> """
        self.template = Template("{0}{1}{2}".
                                 format(self.begin_schema,
                                        self.body,
                                        self.end_schema))


class _ConfigTemplate(_Schema):

    def __init__(self):
        _Schema.__init__(self)
        self.body = """<request xmlns="urn:cisco:wsma-config"
                correlator="{{CORRELATOR}}">
              <configApply details="all" {{ACTION_ON_FAIL}}>
               <config-data>
                <cli-config-data-block>{{CONFIG_CMD}}</cli-config-data-block>
             </config-data>
             </configApply>"""
        self.template = Template("{0}{1}{2}".
                                 format(self.begin_schema,
                                        self.body,
                                        self.end_schema))


class _ConfigPersistTemplate(_Schema):

    def __init__(self):
        """

        :type self: object
        """
        _Schema.__init__(self)
        self.body = """<request xmlns="urn:cisco:wsma-config"
                correlator="{{CORRELATOR}}">
               <configPersist>
               </configPersist>"""
        self.template = Template("{0}{1}{2}".
                                 format(self.begin_schema,
                                        self.body,
                                        self.end_schema))


class WSMAbase(object, metaclass=ABCMeta):
    '''
    :param host:  hostname of the WSMA server
    :param username: username to connect
    :param password: password for user account
    '''

    def __init__(self, host, username, password, port, timeout=60):
        if not host:
            raise ValueError("host argument may not be empty")

        self.timeout = timeout
        self.host = host
        self.username = username
        self.password = password
        self.port = port
<<<<<<< HEAD
        self.count = 1
        self.success = False
        self.result = None
        self.text = ''

    def _build_correlator(self, command):
=======
        self.success = False
        self.output = ''
        self.data = None

        # session holds the transport session
        self._session = None
        # count is used for the correlator over
        # the existence of the session
        self._count = 0

    def __enter__(self):
        logging.debug('WITH/AS connect session')
        self.connect()
        return self if self._ping() else None

    def __exit__(self, exc_type, exc_val, exc_tb):
        logging.debug('WITH/AS disconnect session')
        self.disconnect()

    def _ping(self):
        """
        test the connection, does it make sense to continue?
        it is assumed that 
        1) wsma is configured on the device (how could we connect otherwise?)
        2) this is a priv-lvl-1 command
        3) this command is platform independent for platforms supporting WSMA

        an alternative would be "show version"

        :returns: Bool
        """
        return self.execCLI("show wsma id")

    def _buildCorrelator(self, command):
>>>>>>> 311c08ba
        '''

        :param command: used to make a unique string to return as a correlator
        :return:
        '''
        result = time.strftime("%H%M%S")
<<<<<<< HEAD
        result += "-%s" % str(self.count)
        result += ''.join(command.split())
        self.count += 1
        return result

    def _run_and_return(self, template_data):
        '''
        needs to be implemented in child
        :param template_data: will be xml format data to be sent in transaction
        :return:
        '''
        return self._wsma_process()

    def _wsma_process(self, data):
        '''
        :process CLI output
        :updates self.success, result and text
        :returns Bool for success 
        '''
        self.output = ''
        self.message = ''
        self.data = data
        self.success = False

        logging.info("###%s###", json.dumps(data, indent=4))
=======
        result += "-%s" % str(self._count)
        result += ''.join(command.split())
        self._count += 1
        return result

    def _process(self, data):
        '''
        the following class variables get populated:
        - success: was the call successful (bool)
        - output: holds CLI output (e.g. for show commands), (string)
                  if the call wass successful.
                  it holds the error message (typos, config and exec)
                  if not successful
        - data: holds the raw dict (as returned from the device)

        :process CLI output
        :updates self.success, self.output and self.data
        :returns Bool for success 
        '''
        self.success = False
        self.output = ''
        self.data = data
>>>>>>> 311c08ba

        if self.data is None:
            return False

<<<<<<< HEAD
=======
        logging.info("JSON data: %s", json.dumps(self.data, indent=4))

>>>>>>> 311c08ba
        # was it successful?
        try:
            self.success = bool(int(self.data['response']['@success']))
        except KeyError:
<<<<<<< HEAD
            self.message = 'unknown error / key error'
=======
            self.output = 'unknown error / key error'
            return False
>>>>>>> 311c08ba

        # exec mode?
        if self.data['response']['@xmlns'] == "urn:cisco:wsma-exec":
            if self.success:
<<<<<<< HEAD
                t = self.data['response']['execLog'][
                    'dialogueLog']['received']['text']
=======
                try:
                    t = self.data['response']['execLog'][
                        'dialogueLog']['received']['text']
                except KeyError:
                    t = None
>>>>>>> 311c08ba
                t = '' if t is None else t
                self.output = t
                return True

            if not self.success:
<<<<<<< HEAD
                e = self.data['response']['execLog']['errorInfo']['errorMessage']
                self.message = e
=======
                e = self.data['response']['execLog'][
                    'errorInfo']['errorMessage']
                self.output = e
>>>>>>> 311c08ba
                return False

        # config mode?
        if self.data['response']['@xmlns'] == "urn:cisco:wsma-config":
            if self.success:
                t = 'config mode / not applicable'
                self.output = t
                return True

            if not self.success:
<<<<<<< HEAD
                e = self.data['response']['resultEntry']['text']
                self.message = e
=======
                re = self.data['response']['resultEntry']
                # multi line config input returns list
                if type(re) is list:
                    results = re
                else:
                    results = list()
                    results.append(re)

                # look for first failed element
                for line in results:
                    if line.get('failure'):
                        self.output = line.get('text')
                        break
>>>>>>> 311c08ba
                return False

        # catch all
        return False
<<<<<<< HEAD
=======

    @abstractmethod
    def communicate(self, template_data):
        '''
        Needs to be overwritten in subclass, it should process the
        'template_data', pass the resulting data through _process()
        and then return the data to the caller.

        :param template_data: will be xml format data to be sent in transaction
        :return:
        '''
        pass

    @abstractmethod
    def connect(self):
        '''
        connects to the WSMA host via a specific transport.
        The specific implementation has to be provided by
        the subclass. tls, ssh and http(s) are usable in IOS.
        '''
        logging.info("connect to {} as {}/{}".format(self.url,
                                                     self.username, self.password))

    @abstractmethod
    def disconnect(self):
        logging.info("disconnect from {}".format(self.url))
>>>>>>> 311c08ba

    @property
    def odmFormatResult(self):
        try:
            return self.data['response']['execLog']['dialogueLog']['received']['tree']
        except KeyError:
            return None
    
    def execCLI(self, command, format_spec=None):
        '''
        run given command in exec mode, return JSON response
        :param command: to be run in exec mode on device
        :param format_spec: if there is a ODM spec file for the command
        :return: Bool, updates result, text and success
        '''
<<<<<<< HEAD
        correlator = self._build_correlator("exec" + command)
=======
        correlator = self._buildCorrelator("exec" + command)
>>>>>>> 311c08ba
        if format_spec is not None:
            format_text = 'format="%s"' % format_spec
        else:
            format_text = ""
        etmplate = _ExecTemplate()
        template_data = etmplate.template.render(EXEC_CMD=command,
                                                 TIMEOUT=self.timeout,
                                                 CORRELATOR=correlator,
                                                 FORMAT=format_text,
                                                 Username=self.username,
                                                 Password=self.password)
        logging.debug("Template {}".format(template_data))
        return self.communicate(template_data)

<<<<<<< HEAD
    def wsma_config(self, command, action_on_fail="stop"):
=======
    def config(self, command, action_on_fail="stop"):
>>>>>>> 311c08ba
        '''

        :param command: config block to be applied to the device
        :param action_on_fail, can be "stop", "continue", "rollback"
        :return: Bool, updates result, text and success
        '''
<<<<<<< HEAD
        correlator = self._build_correlator("config")
        fail_str = 'action-on-fail="%s"' % action_on_fail
        self.count = self.count + 1
=======
        correlator = self._buildCorrelator("config")
        fail_str = 'action-on-fail="%s"' % action_on_fail
        self._count += 1
>>>>>>> 311c08ba
        etmplate = _ConfigTemplate()
        template_data = etmplate.template.render(CONFIG_CMD=command,
                                                 CORRELATOR=correlator,
                                                 ACTION_ON_FAIL=fail_str,
                                                 Username=self.username,
                                                 Password=self.password)
        logging.debug("Template {0:s}".format(template_data))
<<<<<<< HEAD
        return self._run_and_return(template_data)

    def wsma_config_persist(self):
=======
        return self.communicate(template_data)

    def configPersist(self):
>>>>>>> 311c08ba
        '''

        :return: Bool, updates result, text and success
        '''
<<<<<<< HEAD
        correlator = self._build_correlator("config-persist")
=======
        correlator = self._buildCorrelator("config-persist")
>>>>>>> 311c08ba
        etmplate = _ConfigPersistTemplate()
        template_data = etmplate.template.render(CORRELATOR=correlator,
                                                 Username=self.username,
                                                 Password=self.password)
        logging.debug("Template {0:s}".format(template_data))
<<<<<<< HEAD
        return self._run_and_return(template_data)
=======
        return self.communicate(template_data)
>>>>>>> 311c08ba

    @staticmethod
    def parseXML(xml_text):
        '''

        :param xml_text: xml to be converted
        :return: json
        '''

        if xml_text is None:
            return {'error': 'XML body is empty'}

        """
        from lxml import etree
        etree.register_namespace("SOAP", "http://schemas.xmlsoap.org/soap/envelope/")
        element = etree.fromstring(xml_text.encode('utf-8'))
        print('#' * 40)
        print(etree.tostring(element, pretty_print=True).decode('utf-8'))
        print(json.dumps(xmltodict.parse(xml_text), indent=4))
        """

        logging.debug("XML string: {}".format(xml_text))
        try:
            dom = parseString(xml_text)
        except ExpatError as e:
            return {'error': '%s' % e}

        logging.debug("XML tree:{}".format(dom.childNodes[-1].toprettyxml()))

        response = dom.getElementsByTagName('response')
        if len(response) > 0:
            return xmltodict.parse(response[0].toxml())

<<<<<<< HEAD
=======
        return xmltodict.parse(
            dom.getElementsByTagNameNS(
                "http://schemas.xmlsoap.org/soap/envelope/", 
                "Envelope")[0].toxml())

>>>>>>> 311c08ba

class WSMA(WSMAbase):
    '''
    This is the HTTP(s) version of transport
    '''

    def __init__(self, host, username, password, port=443, tls=True, verify=True):
        super(WSMA, self).__init__(host, username, password, port)
        fmt = dict(prot='https' if tls else 'http',
                   host=self.host, port=self.port)
        # in Python3, should use .format_map(fmt)
        self.url = "{prot}://{host}:{port}/wsma".format(**fmt)
        self.verify = verify if tls else False
        self._session = requests.session()

        # this is global
        if not self.verify:
            requests.packages.urllib3.disable_warnings()

    def connect(self):
        super(WSMA, self).connect()
        self._session = requests.Session()
        self._session.auth = (self.username, self.password)
        if not self.verify:
            requests.packages.urllib3.disable_warnings()

    def disconnect(self):
        self._session.close()

    def communicate(self, template_data):
        '''

        :param template_data: xml data to be send
        :return: json response
        '''
        try:
<<<<<<< HEAD
            logging.info('Trying {}, {}/{}'.format(self.url,
                                                   self.username,
                                                   self.password))

            r = self._session.post(url=self.url, data=template_data,
                                   auth=(self.username,
                                         self.password),
                                   verify=self.verify,
                                   timeout=60)
            logging.debug(r.content)
        except ConnectionError as conn_err:
            logging.error("Connection Error {0:s}".format(conn_err))
            return {"error": "400 bad connection"}
        # this needs to be response.content,
        # otherwise generates unicode string error
        logging.info("status %s", str(r.status_code))
        if not r.ok:
            return False

        xml_text = r.content.decode("utf-8")
        logging.debug("GOT{0:s}DONE".format(xml_text))
        return self._wsma_process(self.parse_xml(xml_text))


EOM = "]]>]]>"
BUFSIZ = 16384
=======
            r = self._session.post(url=self.url, data=template_data,
                                   verify=self.verify,
                                   timeout=self.timeout)
            logging.debug("DATA: %s", r.text)
        except (ConnectionError, SSLError) as e:
            logging.error("Connection Error {}".format(e))
            self.success = False
            self.output = e
            return False

        logging.info("status %s", str(r.status_code))
        if not r.ok:
            self.success = False
            self.output = r.text
            return False

        # this needs to be response.content,
        # otherwise generates unicode string error
        xml_text = r.content.decode("utf-8")
        return self._process(self.parseXML(xml_text))
>>>>>>> 311c08ba


class WSMA_SSH(WSMAbase):
    '''
    this is the SSH version of transport
    '''

    EOM = "]]>]]>"
    BUFSIZ = 16384

    def __init__(self, host, username, password, port=22):
        super(WSMA_SSH, self).__init__(host, username, password, port)
        self.session = None
        self._cmd_channel = None
        fmt = dict(prot='ssh', host=self.host, port=self.port)
        # in Python3, should use .format_map(fmt)
        self.url = "{prot}://{host}:{port}/wsma".format(**fmt)

<<<<<<< HEAD
    def _connect(self):
=======
    def connect(self):
        super(WSMAbase).connect()

>>>>>>> 311c08ba
        # Socket connection to remote host
        sock = socket.socket(socket.AF_INET, socket.SOCK_STREAM)
        sock.connect((self.host, self.port))
        self.session = paramiko.Transport(sock)
        try:
            self.session.connect(username=self.username,
                                 password=self.password)
        except paramiko.AuthenticationException:
            logging.error("SSH Authentication failed.")
            return None

        # Start a wsma channel
        self._cmd_channel = self.session.open_session()
        self._cmd_channel.set_name("wsma")
        self._cmd_channel.invoke_subsystem('wsma')

        # should we look for the "wsma-hello" message?
        hello = self.recv()
        idx = hello.find("wsma-hello")

        if idx == -1:
            logging.error("No wsma-hello from host")
            return None

    def _send(self, buf):
        logging.debug("Sending %s", buf)
        self._cmd_channel.sendall(buf)
        self._cmd_channel.sendall(EOM)

    def _recv(self):
        bytes = ""
        while len(bytes) < len(EOM):
            x = self._cmd_channel.recv(BUFSIZ)
            if x == "":
                return bytes
            bytes += x
        idx = bytes.find(EOM)
        if idx > -1:
            return bytes[:idx]

<<<<<<< HEAD
    def _close(self):
=======
    def disconnect(self):
>>>>>>> 311c08ba
        # Cleanup
        self._cmd_channel.close()
        self.session.close()

    def communicate(self, template_data):
        # need to check return code
<<<<<<< HEAD
        self._connect()
        self._send(template_data)
        response = self._recv()
        self._close()
        logging.debug("GOT{0:s}DONE".format(response))
        return self._wsma_process(self.parse_xml(response))


if __name__ == "__main__":
    logging.basicConfig(level=logging.ERROR)
    #
    # Get who to talk to and username and password
    #
    from argparse import ArgumentParser
    parser = ArgumentParser(description='Provide device parameters:')
    parser.add_argument('--host', type=str, required=True,
                        help="The device IP or DN")
    parser.add_argument('-u', '--username', type=str, default='cisco',
                        help="Username for device")
    parser.add_argument('-p', '--password', type=str, default='cisco',
                        help="Password for specified user")
    parser.add_argument('-v', '--verbose', action='store_true',
                        help="Enable verbose debugging output.")
    args = parser.parse_args()

    if args.verbose:
        logging.basicConfig(level=logging.DEBUG)

    #
    # Create the WSMA utility
    #
    wsma = WSMA(args.host, args.username, args.password)

    #
    # Try some simple tests. Not currently handling error conditions
    # like a failure to connect to the device.
    #
    print(json.dumps(wsma.wsma_config("interface Loopback99"), indent=4))
    print(json.dumps(wsma.wsma_config("no interface Loopback99"), indent=4))

    #
    # Variety of show commands
    #

    #
    # Exec commands that use parsing to structured data on router or
    # switch. Not recommended
    #
    print(json.dumps(wsma.wsma_exec("show ip int br", format_spec="builtin"), indent=4))
    print(json.dumps(wsma.wsma_exec("show ip int br", format_spec=""), indent=4))

    #
    # Show IP interfaces, normal
    #
    print(json.dumps(wsma.wsma_exec("show ip int br"), indent=4))

    #
    # Pick out the OSPF routing process config only
    #
    print(json.dumps(wsma.wsma_exec("show running-config | sec router ospf"), indent=4))

    #
    # Look at IP routes and the IP routes summary
    #
    print(json.dumps(wsma.wsma_exec("show ip route"), indent=4))
    print(json.dumps(wsma.wsma_exec("show ip route summary"), indent=4))

    #
    # Configure and deconfigure a loopback interface
    #
    print(json.dumps(wsma.wsma_config("interface Loopback999"), indent=4))
    print(json.dumps(wsma.wsma_config("no interface Loopback999"), indent=4))

    #
    # Negative tests, one for exec, one for config.
    #
    print(json.dumps(wsma.wsma_exec("show ip intbr"), indent=4))
    print(json.dumps(wsma.wsma_config("nonsense command"), indent=4))
=======
        self._send(template_data)
        response = self._recv()
        logging.debug("DATA: %s", response)
        return self._process(self.parseXML(response))
>>>>>>> 311c08ba
<|MERGE_RESOLUTION|>--- conflicted
+++ resolved
@@ -10,11 +10,6 @@
 by the Simple Object Access Protocol (SOAP), for the configuration data and
 protocol messages. 
 
-<<<<<<< HEAD
-Reference:
-http://www.cisco.com/c/en/us/td/docs/ios/netmgmt/configuration/guide/Convert/WSMA/nm_cfg_wsma.html
-
-=======
 References:
 
 WSMA Configuration Guide, Cisco IOS Release 15.1M
@@ -31,7 +26,6 @@
 
 CISCO IOS XML RULE EDITOR USER GUIDE
 https://developer.cisco.com/fileMedia/download/c3c98397-5204-4ae6-8678-782239d05ce8
->>>>>>> 311c08ba
 """
 
 
@@ -151,14 +145,6 @@
         self.username = username
         self.password = password
         self.port = port
-<<<<<<< HEAD
-        self.count = 1
-        self.success = False
-        self.result = None
-        self.text = ''
-
-    def _build_correlator(self, command):
-=======
         self.success = False
         self.output = ''
         self.data = None
@@ -193,40 +179,12 @@
         return self.execCLI("show wsma id")
 
     def _buildCorrelator(self, command):
->>>>>>> 311c08ba
         '''
 
         :param command: used to make a unique string to return as a correlator
         :return:
         '''
         result = time.strftime("%H%M%S")
-<<<<<<< HEAD
-        result += "-%s" % str(self.count)
-        result += ''.join(command.split())
-        self.count += 1
-        return result
-
-    def _run_and_return(self, template_data):
-        '''
-        needs to be implemented in child
-        :param template_data: will be xml format data to be sent in transaction
-        :return:
-        '''
-        return self._wsma_process()
-
-    def _wsma_process(self, data):
-        '''
-        :process CLI output
-        :updates self.success, result and text
-        :returns Bool for success 
-        '''
-        self.output = ''
-        self.message = ''
-        self.data = data
-        self.success = False
-
-        logging.info("###%s###", json.dumps(data, indent=4))
-=======
         result += "-%s" % str(self._count)
         result += ''.join(command.split())
         self._count += 1
@@ -249,53 +207,35 @@
         self.success = False
         self.output = ''
         self.data = data
->>>>>>> 311c08ba
 
         if self.data is None:
             return False
 
-<<<<<<< HEAD
-=======
         logging.info("JSON data: %s", json.dumps(self.data, indent=4))
 
->>>>>>> 311c08ba
         # was it successful?
         try:
             self.success = bool(int(self.data['response']['@success']))
         except KeyError:
-<<<<<<< HEAD
-            self.message = 'unknown error / key error'
-=======
             self.output = 'unknown error / key error'
             return False
->>>>>>> 311c08ba
 
         # exec mode?
         if self.data['response']['@xmlns'] == "urn:cisco:wsma-exec":
             if self.success:
-<<<<<<< HEAD
-                t = self.data['response']['execLog'][
-                    'dialogueLog']['received']['text']
-=======
                 try:
                     t = self.data['response']['execLog'][
                         'dialogueLog']['received']['text']
                 except KeyError:
                     t = None
->>>>>>> 311c08ba
                 t = '' if t is None else t
                 self.output = t
                 return True
 
             if not self.success:
-<<<<<<< HEAD
-                e = self.data['response']['execLog']['errorInfo']['errorMessage']
-                self.message = e
-=======
                 e = self.data['response']['execLog'][
                     'errorInfo']['errorMessage']
                 self.output = e
->>>>>>> 311c08ba
                 return False
 
         # config mode?
@@ -306,10 +246,6 @@
                 return True
 
             if not self.success:
-<<<<<<< HEAD
-                e = self.data['response']['resultEntry']['text']
-                self.message = e
-=======
                 re = self.data['response']['resultEntry']
                 # multi line config input returns list
                 if type(re) is list:
@@ -323,13 +259,10 @@
                     if line.get('failure'):
                         self.output = line.get('text')
                         break
->>>>>>> 311c08ba
                 return False
 
         # catch all
         return False
-<<<<<<< HEAD
-=======
 
     @abstractmethod
     def communicate(self, template_data):
@@ -356,7 +289,6 @@
     @abstractmethod
     def disconnect(self):
         logging.info("disconnect from {}".format(self.url))
->>>>>>> 311c08ba
 
     @property
     def odmFormatResult(self):
@@ -372,11 +304,7 @@
         :param format_spec: if there is a ODM spec file for the command
         :return: Bool, updates result, text and success
         '''
-<<<<<<< HEAD
-        correlator = self._build_correlator("exec" + command)
-=======
         correlator = self._buildCorrelator("exec" + command)
->>>>>>> 311c08ba
         if format_spec is not None:
             format_text = 'format="%s"' % format_spec
         else:
@@ -391,26 +319,16 @@
         logging.debug("Template {}".format(template_data))
         return self.communicate(template_data)
 
-<<<<<<< HEAD
-    def wsma_config(self, command, action_on_fail="stop"):
-=======
     def config(self, command, action_on_fail="stop"):
->>>>>>> 311c08ba
         '''
 
         :param command: config block to be applied to the device
         :param action_on_fail, can be "stop", "continue", "rollback"
         :return: Bool, updates result, text and success
         '''
-<<<<<<< HEAD
-        correlator = self._build_correlator("config")
-        fail_str = 'action-on-fail="%s"' % action_on_fail
-        self.count = self.count + 1
-=======
         correlator = self._buildCorrelator("config")
         fail_str = 'action-on-fail="%s"' % action_on_fail
         self._count += 1
->>>>>>> 311c08ba
         etmplate = _ConfigTemplate()
         template_data = etmplate.template.render(CONFIG_CMD=command,
                                                  CORRELATOR=correlator,
@@ -418,34 +336,20 @@
                                                  Username=self.username,
                                                  Password=self.password)
         logging.debug("Template {0:s}".format(template_data))
-<<<<<<< HEAD
-        return self._run_and_return(template_data)
-
-    def wsma_config_persist(self):
-=======
         return self.communicate(template_data)
 
     def configPersist(self):
->>>>>>> 311c08ba
         '''
 
         :return: Bool, updates result, text and success
         '''
-<<<<<<< HEAD
-        correlator = self._build_correlator("config-persist")
-=======
         correlator = self._buildCorrelator("config-persist")
->>>>>>> 311c08ba
         etmplate = _ConfigPersistTemplate()
         template_data = etmplate.template.render(CORRELATOR=correlator,
                                                  Username=self.username,
                                                  Password=self.password)
         logging.debug("Template {0:s}".format(template_data))
-<<<<<<< HEAD
-        return self._run_and_return(template_data)
-=======
         return self.communicate(template_data)
->>>>>>> 311c08ba
 
     @staticmethod
     def parseXML(xml_text):
@@ -479,14 +383,11 @@
         if len(response) > 0:
             return xmltodict.parse(response[0].toxml())
 
-<<<<<<< HEAD
-=======
         return xmltodict.parse(
             dom.getElementsByTagNameNS(
                 "http://schemas.xmlsoap.org/soap/envelope/", 
                 "Envelope")[0].toxml())
 
->>>>>>> 311c08ba
 
 class WSMA(WSMAbase):
     '''
@@ -500,11 +401,6 @@
         # in Python3, should use .format_map(fmt)
         self.url = "{prot}://{host}:{port}/wsma".format(**fmt)
         self.verify = verify if tls else False
-        self._session = requests.session()
-
-        # this is global
-        if not self.verify:
-            requests.packages.urllib3.disable_warnings()
 
     def connect(self):
         super(WSMA, self).connect()
@@ -523,34 +419,6 @@
         :return: json response
         '''
         try:
-<<<<<<< HEAD
-            logging.info('Trying {}, {}/{}'.format(self.url,
-                                                   self.username,
-                                                   self.password))
-
-            r = self._session.post(url=self.url, data=template_data,
-                                   auth=(self.username,
-                                         self.password),
-                                   verify=self.verify,
-                                   timeout=60)
-            logging.debug(r.content)
-        except ConnectionError as conn_err:
-            logging.error("Connection Error {0:s}".format(conn_err))
-            return {"error": "400 bad connection"}
-        # this needs to be response.content,
-        # otherwise generates unicode string error
-        logging.info("status %s", str(r.status_code))
-        if not r.ok:
-            return False
-
-        xml_text = r.content.decode("utf-8")
-        logging.debug("GOT{0:s}DONE".format(xml_text))
-        return self._wsma_process(self.parse_xml(xml_text))
-
-
-EOM = "]]>]]>"
-BUFSIZ = 16384
-=======
             r = self._session.post(url=self.url, data=template_data,
                                    verify=self.verify,
                                    timeout=self.timeout)
@@ -571,7 +439,6 @@
         # otherwise generates unicode string error
         xml_text = r.content.decode("utf-8")
         return self._process(self.parseXML(xml_text))
->>>>>>> 311c08ba
 
 
 class WSMA_SSH(WSMAbase):
@@ -590,13 +457,9 @@
         # in Python3, should use .format_map(fmt)
         self.url = "{prot}://{host}:{port}/wsma".format(**fmt)
 
-<<<<<<< HEAD
-    def _connect(self):
-=======
     def connect(self):
         super(WSMAbase).connect()
 
->>>>>>> 311c08ba
         # Socket connection to remote host
         sock = socket.socket(socket.AF_INET, socket.SOCK_STREAM)
         sock.connect((self.host, self.port))
@@ -637,99 +500,14 @@
         if idx > -1:
             return bytes[:idx]
 
-<<<<<<< HEAD
-    def _close(self):
-=======
     def disconnect(self):
->>>>>>> 311c08ba
         # Cleanup
         self._cmd_channel.close()
         self.session.close()
 
     def communicate(self, template_data):
         # need to check return code
-<<<<<<< HEAD
-        self._connect()
-        self._send(template_data)
-        response = self._recv()
-        self._close()
-        logging.debug("GOT{0:s}DONE".format(response))
-        return self._wsma_process(self.parse_xml(response))
-
-
-if __name__ == "__main__":
-    logging.basicConfig(level=logging.ERROR)
-    #
-    # Get who to talk to and username and password
-    #
-    from argparse import ArgumentParser
-    parser = ArgumentParser(description='Provide device parameters:')
-    parser.add_argument('--host', type=str, required=True,
-                        help="The device IP or DN")
-    parser.add_argument('-u', '--username', type=str, default='cisco',
-                        help="Username for device")
-    parser.add_argument('-p', '--password', type=str, default='cisco',
-                        help="Password for specified user")
-    parser.add_argument('-v', '--verbose', action='store_true',
-                        help="Enable verbose debugging output.")
-    args = parser.parse_args()
-
-    if args.verbose:
-        logging.basicConfig(level=logging.DEBUG)
-
-    #
-    # Create the WSMA utility
-    #
-    wsma = WSMA(args.host, args.username, args.password)
-
-    #
-    # Try some simple tests. Not currently handling error conditions
-    # like a failure to connect to the device.
-    #
-    print(json.dumps(wsma.wsma_config("interface Loopback99"), indent=4))
-    print(json.dumps(wsma.wsma_config("no interface Loopback99"), indent=4))
-
-    #
-    # Variety of show commands
-    #
-
-    #
-    # Exec commands that use parsing to structured data on router or
-    # switch. Not recommended
-    #
-    print(json.dumps(wsma.wsma_exec("show ip int br", format_spec="builtin"), indent=4))
-    print(json.dumps(wsma.wsma_exec("show ip int br", format_spec=""), indent=4))
-
-    #
-    # Show IP interfaces, normal
-    #
-    print(json.dumps(wsma.wsma_exec("show ip int br"), indent=4))
-
-    #
-    # Pick out the OSPF routing process config only
-    #
-    print(json.dumps(wsma.wsma_exec("show running-config | sec router ospf"), indent=4))
-
-    #
-    # Look at IP routes and the IP routes summary
-    #
-    print(json.dumps(wsma.wsma_exec("show ip route"), indent=4))
-    print(json.dumps(wsma.wsma_exec("show ip route summary"), indent=4))
-
-    #
-    # Configure and deconfigure a loopback interface
-    #
-    print(json.dumps(wsma.wsma_config("interface Loopback999"), indent=4))
-    print(json.dumps(wsma.wsma_config("no interface Loopback999"), indent=4))
-
-    #
-    # Negative tests, one for exec, one for config.
-    #
-    print(json.dumps(wsma.wsma_exec("show ip intbr"), indent=4))
-    print(json.dumps(wsma.wsma_config("nonsense command"), indent=4))
-=======
         self._send(template_data)
         response = self._recv()
         logging.debug("DATA: %s", response)
-        return self._process(self.parseXML(response))
->>>>>>> 311c08ba
+        return self._process(self.parseXML(response))